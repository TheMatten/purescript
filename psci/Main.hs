--- conflicted
+++ resolved
@@ -28,7 +28,6 @@
 import Data.List (intercalate, isPrefixOf, nub, sortBy)
 import Data.Maybe (mapMaybe)
 import Data.Traversable (traverse)
-
 
 import System.Console.Haskeline
 import System.Directory (doesFileExist, findExecutable, getHomeDirectory)
@@ -37,15 +36,11 @@
 import System.FilePath ((</>), isPathSeparator)
 import System.Process
 
+import qualified Data.Map as M
 import qualified Language.PureScript as P
 import qualified Paths_purescript as Paths
 import qualified System.IO.UTF8 as U (readFile)
-<<<<<<< HEAD
-import qualified Text.Parsec as Parsec (Parsec, ParseError, eof)
-=======
 import qualified Text.Parsec as Parsec (Parsec, eof, try)
-import qualified Data.Map as M
->>>>>>> 96264c7e
 
 -- |
 -- The PSCI state.
@@ -120,7 +115,7 @@
 -- Loads a file for use with imports.
 --
 loadModule :: FilePath -> IO (Either String [P.Module])
-loadModule = fmap (either (Left . show) Right . parseModules) . U.readFile
+loadModule = fmap (either (Left . show) Right . P.runIndentParser "" P.parseModules) . U.readFile
 
 -- |
 -- Expands tilde in path.
@@ -233,7 +228,7 @@
   let m = createTemporaryModule False imports lets value
   case P.compile options { P.optionsMain = Nothing } (loadedModules ++ [m]) of
     Left err -> outputStrLn err
-    Right (_, _, env') -> do
+    Right (_, _, env') ->
       case M.lookup (P.ModuleName [P.ProperName "Main"], P.Ident "it") (P.names env') of
         Just (ty, _) -> outputStrLn . P.prettyPrintType $ ty
         Nothing -> outputStrLn "Could not find type"
@@ -241,61 +236,33 @@
 -- Parser helpers
 
 -- |
--- PSCI version of the indent parser.
--- This really does nothing except provide a shorter alias.
---
-parser :: Parsec.Parsec String P.ParseState a -> String -> Either Parsec.ParseError a
-parser = P.runIndentParser ""
-
--- |
--- Parser for any other valid expression.
---
-parseExpression :: String  -> Either Parsec.ParseError P.Value
-parseExpression = parser (P.whiteSpace *> P.parseValue <* Parsec.eof)
-
--- |
 -- Parser for our PSCI version of @let@.
 -- This is essentially let from do-notation.
 -- However, since we don't support the @Eff@ monad, we actually want the normal @let@.
 --
-parseLet :: String  -> Either Parsec.ParseError (P.Value -> P.Value)
-parseLet = parser $
-  P.Let <$> (P.reserved "let" *> P.indented *> P.parseBinder)
-        <*> (P.indented *> P.reservedOp "=" *> P.parseValue)
-
--- |
--- Parser for PSCI modules.
---
-parseModules :: String -> Either Parsec.ParseError [P.Module]
-parseModules = parser P.parseModules
+parseLet :: Parsec.Parsec String P.ParseState (P.Value -> P.Value)
+parseLet = P.Let <$> (P.reserved "let" *> P.indented *> P.parseBinder)
+                 <*> (P.indented *> P.reservedOp "=" *> P.parseValue)
+
+-- |
+-- Parser for any other valid expression.
+--
+parseExpression :: Parsec.Parsec String P.ParseState P.Value
+parseExpression = P.whiteSpace *> P.parseValue <* Parsec.eof
 
 -- Commands
 
 -- |
--- Performs an action for each meta-command given, and also for expressions.
+-- Performs an action for each meta-command given, and also for expressions..
 --
 handleCommand :: Command -> StateT PSCI (InputT IO) ()
 handleCommand Empty = return ()
 handleCommand (Expression ls) =
-<<<<<<< HEAD
-  let expr = unlines ls
-  in case parseLet expr of
-    Left _ ->
-      either outprintT (\decl -> get >>= inputTToState . handleDeclaration decl)
-             (parseExpression expr)
-    Right l -> modify (updateLets l)
-handleCommand Help = outputTStrLn helpMessage
-=======
   case P.runIndentParser "" (Left <$> Parsec.try parseLet <|> Right <$> parseExpression) (unlines ls) of
     Left err -> inputTToState $ outputStrLn (show err)
     Right (Left l) -> modify (updateLets l)
     Right (Right decl) -> get >>= inputTToState . handleDeclaration decl
-handleCommand (TypeOf expr) =
-  case P.runIndentParser "" parseExpression expr of
-    Left err -> inputTToState $ outputStrLn (show err)
-    Right expr' -> get >>= inputTToState . handleTypeOf expr'
 handleCommand Help = inputTToState $ outputStrLn helpMessage
->>>>>>> 96264c7e
 handleCommand (Import moduleName) = modify (updateImports moduleName)
 handleCommand (LoadFile filePath) = do
   absPath <- ioToState $ expandTilde filePath
@@ -307,8 +274,11 @@
 handleCommand Reload = do
   (Right prelude) <- ioToState $ loadModule =<< getPreludeFilename
   put (PSCI defaultImports prelude [])
-<<<<<<< HEAD
-handleCommand Unknown = outputTStrLn "Unknown command"
+handleCommand (TypeOf expr) =
+  case P.runIndentParser "" parseExpression expr of
+    Left err -> inputTToState $ outputStrLn (show err)
+    Right expr' -> get >>= inputTToState . handleTypeOf expr'
+handleCommand _ = outputTStrLn "Unknown command"
 
 -- Command helpers
 
@@ -323,9 +293,6 @@
 --
 outprintT :: Show a => a -> StateT PSCI (InputT IO) ()
 outprintT = outputTStrLn . show
-=======
-handleCommand _ = inputTToState $ outputStrLn "Unknown command"
->>>>>>> 96264c7e
 
 -- |
 -- The PSCI main loop.
